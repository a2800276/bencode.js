--- conflicted
+++ resolved
@@ -109,17 +109,13 @@
 
 var BdecodeSMachine = function (cb, cb_list, cb_dict, cb_end) {
   var depth   = 0
-<<<<<<< HEAD
   var state   = STATE_INITIAL
   
-=======
-  var state   = INITIAL
   var cb      = cb
   var cb_list = cb_list
   var cb_dict = cb_dict
   var cb_end  = cb_end
 
->>>>>>> 49a75c36
   this.consistent = function() {
     return (state === STATE_INITIAL && depth === 0)
   }
@@ -197,13 +193,8 @@
           // in case this is a zero length string, there's
           // no bytes to be collected.
           if (0 === strLen) {
-<<<<<<< HEAD
-            cb(new Buffer(0))
+            cb(bops.create(0))
             state = STATE_INITIAL
-=======
-            cb(bops.create(0))
-            state = INITIAL
->>>>>>> 49a75c36
           }
           break
         case STATE_STRING:
@@ -225,13 +216,8 @@
           if (buffer[pos] == DASH) {
             neg = true  // handle neg and zero within value.
             break
-<<<<<<< HEAD
           } // else fall through 
         case STATE_INTEGER:
-=======
-          } // else fall through
-        case INTEGER:
->>>>>>> 49a75c36
           if (integer(buffer[pos])) {
             _int *= 10
             _int += buffer[pos] - 0x30
@@ -251,11 +237,7 @@
   var integer = function (value) {
     // check that value is a number and that
     // its value is ascii integer.
-<<<<<<< HEAD
-    if (typeof(value) !== 'number') {
-=======
     if (! (typeof(value)==='number') ) {
->>>>>>> 49a75c36
       return false
     }
     return between(value, 0x30, 0x39)
@@ -333,14 +315,9 @@
       return stack
     }
   }
-<<<<<<< HEAD
- 
-  var ctx       = new Context(),
-=======
 
   var self      = this,
       ctx       = new Context(),
->>>>>>> 49a75c36
       smachine  = new BdecodeSMachine(ctx.cb, ctx.cb_list, ctx.cb_dict, ctx.cb_end)
 
   this.result    = function () {
@@ -356,13 +333,10 @@
 }
 
 var Bencode = function(obj) {
-<<<<<<< HEAD
-=======
   var self = this
   var to_encode = obj
   var buffer = null
 
->>>>>>> 49a75c36
   switch (typeof (obj) ) {
     case "string":
       return encodeString(obj)
@@ -372,11 +346,7 @@
     case "object":
       if (obj instanceof Array) {
         return encodeList(obj)
-<<<<<<< HEAD
-      } else if (obj instanceof Buffer) {
-=======
       } else if (bops.is(obj)) {
->>>>>>> 49a75c36
         return encodeBuffer(obj)
       }
 
@@ -461,13 +431,8 @@
       if (buffer.length > num+pos+1) {
         return
       } else {
-<<<<<<< HEAD
-        var buf2 = new Buffer(buffer.length + num)
-        buffer.copy(buf2, 0, 0)
-=======
         var buf2 = bops.create(buffer.length + num)
         bops.copy(buffer, buf2)
->>>>>>> 49a75c36
         buffer = buf2
       }
     }
